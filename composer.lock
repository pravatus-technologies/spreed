{
    "_readme": [
        "This file locks the dependencies of your project to a known state",
        "Read more about it at https://getcomposer.org/doc/01-basic-usage.md#installing-dependencies",
        "This file is @generated automatically"
    ],
    "content-hash": "5722a280dbf846f2bd05f0b1caeb2b3c",
    "packages": [],
    "packages-dev": [
        {
            "name": "amphp/amp",
            "version": "v2.5.1",
            "source": {
                "type": "git",
                "url": "https://github.com/amphp/amp.git",
                "reference": "ecdc3c476b3ccff02f8e5d5bcc04f7ccfd18751c"
            },
            "dist": {
                "type": "zip",
                "url": "https://api.github.com/repos/amphp/amp/zipball/ecdc3c476b3ccff02f8e5d5bcc04f7ccfd18751c",
                "reference": "ecdc3c476b3ccff02f8e5d5bcc04f7ccfd18751c",
                "shasum": ""
            },
            "require": {
                "php": ">=7"
            },
            "require-dev": {
                "amphp/php-cs-fixer-config": "dev-master",
                "amphp/phpunit-util": "^1",
                "ext-json": "*",
                "jetbrains/phpstorm-stubs": "^2019.3",
                "phpunit/phpunit": "^6.0.9 | ^7",
                "psalm/phar": "^3.11@dev",
                "react/promise": "^2"
            },
            "type": "library",
            "extra": {
                "branch-alias": {
                    "dev-master": "2.x-dev"
                }
            },
            "autoload": {
                "psr-4": {
                    "Amp\\": "lib"
                },
                "files": [
                    "lib/functions.php",
                    "lib/Internal/functions.php"
                ]
            },
            "notification-url": "https://packagist.org/downloads/",
            "license": [
                "MIT"
            ],
            "authors": [
                {
                    "name": "Daniel Lowrey",
                    "email": "rdlowrey@php.net"
                },
                {
                    "name": "Aaron Piotrowski",
                    "email": "aaron@trowski.com"
                },
                {
                    "name": "Bob Weinand",
                    "email": "bobwei9@hotmail.com"
                },
                {
                    "name": "Niklas Keller",
                    "email": "me@kelunik.com"
                }
            ],
            "description": "A non-blocking concurrency framework for PHP applications.",
            "homepage": "http://amphp.org/amp",
            "keywords": [
                "async",
                "asynchronous",
                "awaitable",
                "concurrency",
                "event",
                "event-loop",
                "future",
                "non-blocking",
                "promise"
            ],
            "support": {
                "irc": "irc://irc.freenode.org/amphp",
                "issues": "https://github.com/amphp/amp/issues",
                "source": "https://github.com/amphp/amp/tree/v2.5.1"
            },
            "funding": [
                {
                    "url": "https://github.com/amphp",
                    "type": "github"
                }
            ],
            "time": "2020-11-03T16:23:45+00:00"
        },
        {
            "name": "amphp/byte-stream",
            "version": "v1.8.0",
            "source": {
                "type": "git",
                "url": "https://github.com/amphp/byte-stream.git",
                "reference": "f0c20cf598a958ba2aa8c6e5a71c697d652c7088"
            },
            "dist": {
                "type": "zip",
                "url": "https://api.github.com/repos/amphp/byte-stream/zipball/f0c20cf598a958ba2aa8c6e5a71c697d652c7088",
                "reference": "f0c20cf598a958ba2aa8c6e5a71c697d652c7088",
                "shasum": ""
            },
            "require": {
                "amphp/amp": "^2",
                "php": ">=7.1"
            },
            "require-dev": {
                "amphp/php-cs-fixer-config": "dev-master",
                "amphp/phpunit-util": "^1.4",
                "friendsofphp/php-cs-fixer": "^2.3",
                "jetbrains/phpstorm-stubs": "^2019.3",
                "phpunit/phpunit": "^6 || ^7 || ^8",
                "psalm/phar": "^3.11.4"
            },
            "type": "library",
            "extra": {
                "branch-alias": {
                    "dev-master": "1.x-dev"
                }
            },
            "autoload": {
                "psr-4": {
                    "Amp\\ByteStream\\": "lib"
                },
                "files": [
                    "lib/functions.php"
                ]
            },
            "notification-url": "https://packagist.org/downloads/",
            "license": [
                "MIT"
            ],
            "authors": [
                {
                    "name": "Aaron Piotrowski",
                    "email": "aaron@trowski.com"
                },
                {
                    "name": "Niklas Keller",
                    "email": "me@kelunik.com"
                }
            ],
            "description": "A stream abstraction to make working with non-blocking I/O simple.",
            "homepage": "http://amphp.org/byte-stream",
            "keywords": [
                "amp",
                "amphp",
                "async",
                "io",
                "non-blocking",
                "stream"
            ],
            "support": {
                "irc": "irc://irc.freenode.org/amphp",
                "issues": "https://github.com/amphp/byte-stream/issues",
                "source": "https://github.com/amphp/byte-stream/tree/master"
            },
            "time": "2020-06-29T18:35:05+00:00"
        },
        {
            "name": "christophwurst/nextcloud",
            "version": "v21.0.0",
            "source": {
                "type": "git",
                "url": "https://github.com/ChristophWurst/nextcloud_composer.git",
<<<<<<< HEAD
                "reference": "245bf545b36a4519f96e33bed3e1e9a2673216de"
            },
            "dist": {
                "type": "zip",
                "url": "https://api.github.com/repos/ChristophWurst/nextcloud_composer/zipball/245bf545b36a4519f96e33bed3e1e9a2673216de",
                "reference": "245bf545b36a4519f96e33bed3e1e9a2673216de",
=======
                "reference": "41e1476b4aed5bce7371895054049eca353729c5"
            },
            "dist": {
                "type": "zip",
                "url": "https://api.github.com/repos/ChristophWurst/nextcloud_composer/zipball/41e1476b4aed5bce7371895054049eca353729c5",
                "reference": "41e1476b4aed5bce7371895054049eca353729c5",
>>>>>>> afc7fbfe
                "shasum": ""
            },
            "require": {
                "php": "^7.3 || ~8.0.0",
                "psr/container": "^1.0",
                "psr/event-dispatcher": "^1.0",
                "psr/log": "^1.1"
            },
            "type": "library",
            "extra": {
                "branch-alias": {
                    "dev-master": "22.0.0-dev"
                }
            },
            "notification-url": "https://packagist.org/downloads/",
            "license": [
                "AGPL-3.0-or-later"
            ],
            "authors": [
                {
                    "name": "Christoph Wurst",
                    "email": "christoph@winzerhof-wurst.at"
                }
            ],
            "description": "Composer package containing Nextcloud's public API (classes, interfaces)",
<<<<<<< HEAD
            "time": "2021-03-05T23:26:19+00:00"
=======
            "time": "2021-03-01T08:42:25+00:00"
>>>>>>> afc7fbfe
        },
        {
            "name": "composer/package-versions-deprecated",
            "version": "1.11.99.1",
            "source": {
                "type": "git",
                "url": "https://github.com/composer/package-versions-deprecated.git",
                "reference": "7413f0b55a051e89485c5cb9f765fe24bb02a7b6"
            },
            "dist": {
                "type": "zip",
                "url": "https://api.github.com/repos/composer/package-versions-deprecated/zipball/7413f0b55a051e89485c5cb9f765fe24bb02a7b6",
                "reference": "7413f0b55a051e89485c5cb9f765fe24bb02a7b6",
                "shasum": ""
            },
            "require": {
                "composer-plugin-api": "^1.1.0 || ^2.0",
                "php": "^7 || ^8"
            },
            "replace": {
                "ocramius/package-versions": "1.11.99"
            },
            "require-dev": {
                "composer/composer": "^1.9.3 || ^2.0@dev",
                "ext-zip": "^1.13",
                "phpunit/phpunit": "^6.5 || ^7"
            },
            "type": "composer-plugin",
            "extra": {
                "class": "PackageVersions\\Installer",
                "branch-alias": {
                    "dev-master": "1.x-dev"
                }
            },
            "autoload": {
                "psr-4": {
                    "PackageVersions\\": "src/PackageVersions"
                }
            },
            "notification-url": "https://packagist.org/downloads/",
            "license": [
                "MIT"
            ],
            "authors": [
                {
                    "name": "Marco Pivetta",
                    "email": "ocramius@gmail.com"
                },
                {
                    "name": "Jordi Boggiano",
                    "email": "j.boggiano@seld.be"
                }
            ],
            "description": "Composer plugin that provides efficient querying for installed package versions (no runtime IO)",
            "support": {
                "issues": "https://github.com/composer/package-versions-deprecated/issues",
                "source": "https://github.com/composer/package-versions-deprecated/tree/1.11.99.1"
            },
            "funding": [
                {
                    "url": "https://packagist.com",
                    "type": "custom"
                },
                {
                    "url": "https://github.com/composer",
                    "type": "github"
                },
                {
                    "url": "https://tidelift.com/funding/github/packagist/composer/composer",
                    "type": "tidelift"
                }
            ],
            "time": "2020-11-11T10:22:58+00:00"
        },
        {
            "name": "composer/semver",
            "version": "3.2.4",
            "source": {
                "type": "git",
                "url": "https://github.com/composer/semver.git",
                "reference": "a02fdf930a3c1c3ed3a49b5f63859c0c20e10464"
            },
            "dist": {
                "type": "zip",
                "url": "https://api.github.com/repos/composer/semver/zipball/a02fdf930a3c1c3ed3a49b5f63859c0c20e10464",
                "reference": "a02fdf930a3c1c3ed3a49b5f63859c0c20e10464",
                "shasum": ""
            },
            "require": {
                "php": "^5.3.2 || ^7.0 || ^8.0"
            },
            "require-dev": {
                "phpstan/phpstan": "^0.12.54",
                "symfony/phpunit-bridge": "^4.2 || ^5"
            },
            "type": "library",
            "extra": {
                "branch-alias": {
                    "dev-main": "3.x-dev"
                }
            },
            "autoload": {
                "psr-4": {
                    "Composer\\Semver\\": "src"
                }
            },
            "notification-url": "https://packagist.org/downloads/",
            "license": [
                "MIT"
            ],
            "authors": [
                {
                    "name": "Nils Adermann",
                    "email": "naderman@naderman.de",
                    "homepage": "http://www.naderman.de"
                },
                {
                    "name": "Jordi Boggiano",
                    "email": "j.boggiano@seld.be",
                    "homepage": "http://seld.be"
                },
                {
                    "name": "Rob Bast",
                    "email": "rob.bast@gmail.com",
                    "homepage": "http://robbast.nl"
                }
            ],
            "description": "Semver library that offers utilities, version constraint parsing and validation.",
            "keywords": [
                "semantic",
                "semver",
                "validation",
                "versioning"
            ],
            "support": {
                "irc": "irc://irc.freenode.org/composer",
                "issues": "https://github.com/composer/semver/issues",
                "source": "https://github.com/composer/semver/tree/3.2.4"
            },
            "funding": [
                {
                    "url": "https://packagist.com",
                    "type": "custom"
                },
                {
                    "url": "https://github.com/composer",
                    "type": "github"
                },
                {
                    "url": "https://tidelift.com/funding/github/packagist/composer/composer",
                    "type": "tidelift"
                }
            ],
            "time": "2020-11-13T08:59:24+00:00"
        },
        {
            "name": "composer/xdebug-handler",
            "version": "1.4.5",
            "source": {
                "type": "git",
                "url": "https://github.com/composer/xdebug-handler.git",
                "reference": "f28d44c286812c714741478d968104c5e604a1d4"
            },
            "dist": {
                "type": "zip",
                "url": "https://api.github.com/repos/composer/xdebug-handler/zipball/f28d44c286812c714741478d968104c5e604a1d4",
                "reference": "f28d44c286812c714741478d968104c5e604a1d4",
                "shasum": ""
            },
            "require": {
                "php": "^5.3.2 || ^7.0 || ^8.0",
                "psr/log": "^1.0"
            },
            "require-dev": {
                "phpunit/phpunit": "^4.8.35 || ^5.7 || 6.5 - 8"
            },
            "type": "library",
            "autoload": {
                "psr-4": {
                    "Composer\\XdebugHandler\\": "src"
                }
            },
            "notification-url": "https://packagist.org/downloads/",
            "license": [
                "MIT"
            ],
            "authors": [
                {
                    "name": "John Stevenson",
                    "email": "john-stevenson@blueyonder.co.uk"
                }
            ],
            "description": "Restarts a process without Xdebug.",
            "keywords": [
                "Xdebug",
                "performance"
            ],
            "support": {
                "irc": "irc://irc.freenode.org/composer",
                "issues": "https://github.com/composer/xdebug-handler/issues",
                "source": "https://github.com/composer/xdebug-handler/tree/1.4.5"
            },
            "funding": [
                {
                    "url": "https://packagist.com",
                    "type": "custom"
                },
                {
                    "url": "https://github.com/composer",
                    "type": "github"
                },
                {
                    "url": "https://tidelift.com/funding/github/packagist/composer/composer",
                    "type": "tidelift"
                }
            ],
            "time": "2020-11-13T08:04:11+00:00"
        },
        {
            "name": "dnoegel/php-xdg-base-dir",
            "version": "v0.1.1",
            "source": {
                "type": "git",
                "url": "https://github.com/dnoegel/php-xdg-base-dir.git",
                "reference": "8f8a6e48c5ecb0f991c2fdcf5f154a47d85f9ffd"
            },
            "dist": {
                "type": "zip",
                "url": "https://api.github.com/repos/dnoegel/php-xdg-base-dir/zipball/8f8a6e48c5ecb0f991c2fdcf5f154a47d85f9ffd",
                "reference": "8f8a6e48c5ecb0f991c2fdcf5f154a47d85f9ffd",
                "shasum": ""
            },
            "require": {
                "php": ">=5.3.2"
            },
            "require-dev": {
                "phpunit/phpunit": "~7.0|~6.0|~5.0|~4.8.35"
            },
            "type": "library",
            "autoload": {
                "psr-4": {
                    "XdgBaseDir\\": "src/"
                }
            },
            "notification-url": "https://packagist.org/downloads/",
            "license": [
                "MIT"
            ],
            "description": "implementation of xdg base directory specification for php",
            "support": {
                "issues": "https://github.com/dnoegel/php-xdg-base-dir/issues",
                "source": "https://github.com/dnoegel/php-xdg-base-dir/tree/v0.1.1"
            },
            "time": "2019-12-04T15:06:13+00:00"
        },
        {
            "name": "doctrine/annotations",
            "version": "1.11.1",
            "source": {
                "type": "git",
                "url": "https://github.com/doctrine/annotations.git",
                "reference": "ce77a7ba1770462cd705a91a151b6c3746f9c6ad"
            },
            "dist": {
                "type": "zip",
                "url": "https://api.github.com/repos/doctrine/annotations/zipball/ce77a7ba1770462cd705a91a151b6c3746f9c6ad",
                "reference": "ce77a7ba1770462cd705a91a151b6c3746f9c6ad",
                "shasum": ""
            },
            "require": {
                "doctrine/lexer": "1.*",
                "ext-tokenizer": "*",
                "php": "^7.1 || ^8.0"
            },
            "require-dev": {
                "doctrine/cache": "1.*",
                "doctrine/coding-standard": "^6.0 || ^8.1",
                "phpstan/phpstan": "^0.12.20",
                "phpunit/phpunit": "^7.5 || ^9.1.5"
            },
            "type": "library",
            "extra": {
                "branch-alias": {
                    "dev-master": "1.11.x-dev"
                }
            },
            "autoload": {
                "psr-4": {
                    "Doctrine\\Common\\Annotations\\": "lib/Doctrine/Common/Annotations"
                }
            },
            "notification-url": "https://packagist.org/downloads/",
            "license": [
                "MIT"
            ],
            "authors": [
                {
                    "name": "Guilherme Blanco",
                    "email": "guilhermeblanco@gmail.com"
                },
                {
                    "name": "Roman Borschel",
                    "email": "roman@code-factory.org"
                },
                {
                    "name": "Benjamin Eberlei",
                    "email": "kontakt@beberlei.de"
                },
                {
                    "name": "Jonathan Wage",
                    "email": "jonwage@gmail.com"
                },
                {
                    "name": "Johannes Schmitt",
                    "email": "schmittjoh@gmail.com"
                }
            ],
            "description": "Docblock Annotations Parser",
            "homepage": "https://www.doctrine-project.org/projects/annotations.html",
            "keywords": [
                "annotations",
                "docblock",
                "parser"
            ],
            "support": {
                "issues": "https://github.com/doctrine/annotations/issues",
                "source": "https://github.com/doctrine/annotations/tree/1.11.1"
            },
            "time": "2020-10-26T10:28:16+00:00"
        },
        {
            "name": "doctrine/lexer",
            "version": "1.2.1",
            "source": {
                "type": "git",
                "url": "https://github.com/doctrine/lexer.git",
                "reference": "e864bbf5904cb8f5bb334f99209b48018522f042"
            },
            "dist": {
                "type": "zip",
                "url": "https://api.github.com/repos/doctrine/lexer/zipball/e864bbf5904cb8f5bb334f99209b48018522f042",
                "reference": "e864bbf5904cb8f5bb334f99209b48018522f042",
                "shasum": ""
            },
            "require": {
                "php": "^7.2 || ^8.0"
            },
            "require-dev": {
                "doctrine/coding-standard": "^6.0",
                "phpstan/phpstan": "^0.11.8",
                "phpunit/phpunit": "^8.2"
            },
            "type": "library",
            "extra": {
                "branch-alias": {
                    "dev-master": "1.2.x-dev"
                }
            },
            "autoload": {
                "psr-4": {
                    "Doctrine\\Common\\Lexer\\": "lib/Doctrine/Common/Lexer"
                }
            },
            "notification-url": "https://packagist.org/downloads/",
            "license": [
                "MIT"
            ],
            "authors": [
                {
                    "name": "Guilherme Blanco",
                    "email": "guilhermeblanco@gmail.com"
                },
                {
                    "name": "Roman Borschel",
                    "email": "roman@code-factory.org"
                },
                {
                    "name": "Johannes Schmitt",
                    "email": "schmittjoh@gmail.com"
                }
            ],
            "description": "PHP Doctrine Lexer parser library that can be used in Top-Down, Recursive Descent Parsers.",
            "homepage": "https://www.doctrine-project.org/projects/lexer.html",
            "keywords": [
                "annotations",
                "docblock",
                "lexer",
                "parser",
                "php"
            ],
            "support": {
                "issues": "https://github.com/doctrine/lexer/issues",
                "source": "https://github.com/doctrine/lexer/tree/1.2.1"
            },
            "funding": [
                {
                    "url": "https://www.doctrine-project.org/sponsorship.html",
                    "type": "custom"
                },
                {
                    "url": "https://www.patreon.com/phpdoctrine",
                    "type": "patreon"
                },
                {
                    "url": "https://tidelift.com/funding/github/packagist/doctrine%2Flexer",
                    "type": "tidelift"
                }
            ],
            "time": "2020-05-25T17:44:05+00:00"
        },
        {
            "name": "felixfbecker/advanced-json-rpc",
            "version": "v3.1.1",
            "source": {
                "type": "git",
                "url": "https://github.com/felixfbecker/php-advanced-json-rpc.git",
                "reference": "0ed363f8de17d284d479ec813c9ad3f6834b5c40"
            },
            "dist": {
                "type": "zip",
                "url": "https://api.github.com/repos/felixfbecker/php-advanced-json-rpc/zipball/0ed363f8de17d284d479ec813c9ad3f6834b5c40",
                "reference": "0ed363f8de17d284d479ec813c9ad3f6834b5c40",
                "shasum": ""
            },
            "require": {
                "netresearch/jsonmapper": "^1.0 || ^2.0",
                "php": ">=7.0",
                "phpdocumentor/reflection-docblock": "^4.0.0 || ^5.0.0"
            },
            "require-dev": {
                "phpunit/phpunit": "^6.0.0"
            },
            "type": "library",
            "autoload": {
                "psr-4": {
                    "AdvancedJsonRpc\\": "lib/"
                }
            },
            "notification-url": "https://packagist.org/downloads/",
            "license": [
                "ISC"
            ],
            "authors": [
                {
                    "name": "Felix Becker",
                    "email": "felix.b@outlook.com"
                }
            ],
            "description": "A more advanced JSONRPC implementation",
            "support": {
                "issues": "https://github.com/felixfbecker/php-advanced-json-rpc/issues",
                "source": "https://github.com/felixfbecker/php-advanced-json-rpc/tree/master"
            },
            "time": "2020-03-11T15:21:41+00:00"
        },
        {
            "name": "felixfbecker/language-server-protocol",
            "version": "v1.5.0",
            "source": {
                "type": "git",
                "url": "https://github.com/felixfbecker/php-language-server-protocol.git",
                "reference": "85e83cacd2ed573238678c6875f8f0d7ec699541"
            },
            "dist": {
                "type": "zip",
                "url": "https://api.github.com/repos/felixfbecker/php-language-server-protocol/zipball/85e83cacd2ed573238678c6875f8f0d7ec699541",
                "reference": "85e83cacd2ed573238678c6875f8f0d7ec699541",
                "shasum": ""
            },
            "require": {
                "php": ">=7.1"
            },
            "require-dev": {
                "phpstan/phpstan": "*",
                "squizlabs/php_codesniffer": "^3.1",
                "vimeo/psalm": "^4.0"
            },
            "type": "library",
            "extra": {
                "branch-alias": {
                    "dev-master": "1.x-dev"
                }
            },
            "autoload": {
                "psr-4": {
                    "LanguageServerProtocol\\": "src/"
                }
            },
            "notification-url": "https://packagist.org/downloads/",
            "license": [
                "ISC"
            ],
            "authors": [
                {
                    "name": "Felix Becker",
                    "email": "felix.b@outlook.com"
                }
            ],
            "description": "PHP classes for the Language Server Protocol",
            "keywords": [
                "language",
                "microsoft",
                "php",
                "server"
            ],
            "support": {
                "issues": "https://github.com/felixfbecker/php-language-server-protocol/issues",
                "source": "https://github.com/felixfbecker/php-language-server-protocol/tree/v1.5.0"
            },
            "time": "2020-10-23T13:55:30+00:00"
        },
        {
            "name": "friendsofphp/php-cs-fixer",
            "version": "v2.17.3",
            "source": {
                "type": "git",
                "url": "https://github.com/FriendsOfPHP/PHP-CS-Fixer.git",
                "reference": "bd32f5dd72cdfc7b53f54077f980e144bfa2f595"
            },
            "dist": {
                "type": "zip",
                "url": "https://api.github.com/repos/FriendsOfPHP/PHP-CS-Fixer/zipball/bd32f5dd72cdfc7b53f54077f980e144bfa2f595",
                "reference": "bd32f5dd72cdfc7b53f54077f980e144bfa2f595",
                "shasum": ""
            },
            "require": {
                "composer/semver": "^1.4 || ^2.0 || ^3.0",
                "composer/xdebug-handler": "^1.2",
                "doctrine/annotations": "^1.2",
                "ext-json": "*",
                "ext-tokenizer": "*",
                "php": "^5.6 || ^7.0 || ^8.0",
                "php-cs-fixer/diff": "^1.3",
                "symfony/console": "^3.4.43 || ^4.1.6 || ^5.0",
                "symfony/event-dispatcher": "^3.0 || ^4.0 || ^5.0",
                "symfony/filesystem": "^3.0 || ^4.0 || ^5.0",
                "symfony/finder": "^3.0 || ^4.0 || ^5.0",
                "symfony/options-resolver": "^3.0 || ^4.0 || ^5.0",
                "symfony/polyfill-php70": "^1.0",
                "symfony/polyfill-php72": "^1.4",
                "symfony/process": "^3.0 || ^4.0 || ^5.0",
                "symfony/stopwatch": "^3.0 || ^4.0 || ^5.0"
            },
            "require-dev": {
                "johnkary/phpunit-speedtrap": "^1.1 || ^2.0 || ^3.0",
                "justinrainbow/json-schema": "^5.0",
                "keradus/cli-executor": "^1.4",
                "mikey179/vfsstream": "^1.6",
                "php-coveralls/php-coveralls": "^2.4.2",
                "php-cs-fixer/accessible-object": "^1.0",
                "php-cs-fixer/phpunit-constraint-isidenticalstring": "^1.2",
                "php-cs-fixer/phpunit-constraint-xmlmatchesxsd": "^1.2.1",
                "phpspec/prophecy-phpunit": "^1.1 || ^2.0",
                "phpunit/phpunit": "^5.7.27 || ^6.5.14 || ^7.5.20 || ^8.5.13 || ^9.4.4 <9.5",
                "phpunitgoodpractices/polyfill": "^1.5",
                "phpunitgoodpractices/traits": "^1.9.1",
                "sanmai/phpunit-legacy-adapter": "^6.4 || ^8.2.1",
                "symfony/phpunit-bridge": "^5.1",
                "symfony/yaml": "^3.0 || ^4.0 || ^5.0"
            },
            "suggest": {
                "ext-dom": "For handling output formats in XML",
                "ext-mbstring": "For handling non-UTF8 characters.",
                "php-cs-fixer/phpunit-constraint-isidenticalstring": "For IsIdenticalString constraint.",
                "php-cs-fixer/phpunit-constraint-xmlmatchesxsd": "For XmlMatchesXsd constraint.",
                "symfony/polyfill-mbstring": "When enabling `ext-mbstring` is not possible."
            },
            "bin": [
                "php-cs-fixer"
            ],
            "type": "application",
            "autoload": {
                "psr-4": {
                    "PhpCsFixer\\": "src/"
                },
                "classmap": [
                    "tests/Test/AbstractFixerTestCase.php",
                    "tests/Test/AbstractIntegrationCaseFactory.php",
                    "tests/Test/AbstractIntegrationTestCase.php",
                    "tests/Test/Assert/AssertTokensTrait.php",
                    "tests/Test/IntegrationCase.php",
                    "tests/Test/IntegrationCaseFactory.php",
                    "tests/Test/IntegrationCaseFactoryInterface.php",
                    "tests/Test/InternalIntegrationCaseFactory.php",
                    "tests/Test/IsIdenticalConstraint.php",
                    "tests/TestCase.php"
                ]
            },
            "notification-url": "https://packagist.org/downloads/",
            "license": [
                "MIT"
            ],
            "authors": [
                {
                    "name": "Fabien Potencier",
                    "email": "fabien@symfony.com"
                },
                {
                    "name": "Dariusz Rumiński",
                    "email": "dariusz.ruminski@gmail.com"
                }
            ],
            "description": "A tool to automatically fix PHP code style",
            "support": {
                "issues": "https://github.com/FriendsOfPHP/PHP-CS-Fixer/issues",
                "source": "https://github.com/FriendsOfPHP/PHP-CS-Fixer/tree/v2.17.3"
            },
            "funding": [
                {
                    "url": "https://github.com/keradus",
                    "type": "github"
                }
            ],
            "time": "2020-12-24T11:14:44+00:00"
        },
        {
            "name": "netresearch/jsonmapper",
            "version": "v2.1.0",
            "source": {
                "type": "git",
                "url": "https://github.com/cweiske/jsonmapper.git",
                "reference": "e0f1e33a71587aca81be5cffbb9746510e1fe04e"
            },
            "dist": {
                "type": "zip",
                "url": "https://api.github.com/repos/cweiske/jsonmapper/zipball/e0f1e33a71587aca81be5cffbb9746510e1fe04e",
                "reference": "e0f1e33a71587aca81be5cffbb9746510e1fe04e",
                "shasum": ""
            },
            "require": {
                "ext-json": "*",
                "ext-pcre": "*",
                "ext-reflection": "*",
                "ext-spl": "*",
                "php": ">=5.6"
            },
            "require-dev": {
                "phpunit/phpunit": "~4.8.35 || ~5.7 || ~6.4 || ~7.0",
                "squizlabs/php_codesniffer": "~3.5"
            },
            "type": "library",
            "autoload": {
                "psr-0": {
                    "JsonMapper": "src/"
                }
            },
            "notification-url": "https://packagist.org/downloads/",
            "license": [
                "OSL-3.0"
            ],
            "authors": [
                {
                    "name": "Christian Weiske",
                    "email": "cweiske@cweiske.de",
                    "homepage": "http://github.com/cweiske/jsonmapper/",
                    "role": "Developer"
                }
            ],
            "description": "Map nested JSON structures onto PHP classes",
            "support": {
                "email": "cweiske@cweiske.de",
                "issues": "https://github.com/cweiske/jsonmapper/issues",
                "source": "https://github.com/cweiske/jsonmapper/tree/master"
            },
            "time": "2020-04-16T18:48:43+00:00"
        },
        {
            "name": "nextcloud/coding-standard",
            "version": "v0.4.0",
            "source": {
                "type": "git",
                "url": "https://github.com/nextcloud/coding-standard.git",
                "reference": "57654010946567d063d231ff0e1ea44e1289f965"
            },
            "dist": {
                "type": "zip",
                "url": "https://api.github.com/repos/nextcloud/coding-standard/zipball/57654010946567d063d231ff0e1ea44e1289f965",
                "reference": "57654010946567d063d231ff0e1ea44e1289f965",
                "shasum": ""
            },
            "require": {
                "friendsofphp/php-cs-fixer": "^2.17",
                "php": "^7.3|^8.0"
            },
            "type": "library",
            "autoload": {
                "psr-4": {
                    "Nextcloud\\CodingStandard\\": "src"
                }
            },
            "notification-url": "https://packagist.org/downloads/",
            "license": [
                "MIT"
            ],
            "authors": [
                {
                    "name": "Christoph Wurst",
                    "email": "christoph@winzerhof-wurst.at"
                }
            ],
            "description": "Nextcloud coding standards for the php cs fixer",
            "support": {
                "issues": "https://github.com/nextcloud/coding-standard/issues",
                "source": "https://github.com/nextcloud/coding-standard/tree/v0.4.0"
            },
            "time": "2020-12-14T07:22:40+00:00"
        },
        {
            "name": "nikic/php-parser",
            "version": "v4.10.4",
            "source": {
                "type": "git",
                "url": "https://github.com/nikic/PHP-Parser.git",
                "reference": "c6d052fc58cb876152f89f532b95a8d7907e7f0e"
            },
            "dist": {
                "type": "zip",
                "url": "https://api.github.com/repos/nikic/PHP-Parser/zipball/c6d052fc58cb876152f89f532b95a8d7907e7f0e",
                "reference": "c6d052fc58cb876152f89f532b95a8d7907e7f0e",
                "shasum": ""
            },
            "require": {
                "ext-tokenizer": "*",
                "php": ">=7.0"
            },
            "require-dev": {
                "ircmaxell/php-yacc": "^0.0.7",
                "phpunit/phpunit": "^6.5 || ^7.0 || ^8.0 || ^9.0"
            },
            "bin": [
                "bin/php-parse"
            ],
            "type": "library",
            "extra": {
                "branch-alias": {
                    "dev-master": "4.9-dev"
                }
            },
            "autoload": {
                "psr-4": {
                    "PhpParser\\": "lib/PhpParser"
                }
            },
            "notification-url": "https://packagist.org/downloads/",
            "license": [
                "BSD-3-Clause"
            ],
            "authors": [
                {
                    "name": "Nikita Popov"
                }
            ],
            "description": "A PHP parser written in PHP",
            "keywords": [
                "parser",
                "php"
            ],
            "support": {
                "issues": "https://github.com/nikic/PHP-Parser/issues",
                "source": "https://github.com/nikic/PHP-Parser/tree/v4.10.4"
            },
            "time": "2020-12-20T10:01:03+00:00"
        },
        {
            "name": "openlss/lib-array2xml",
            "version": "1.0.0",
            "source": {
                "type": "git",
                "url": "https://github.com/nullivex/lib-array2xml.git",
                "reference": "a91f18a8dfc69ffabe5f9b068bc39bb202c81d90"
            },
            "dist": {
                "type": "zip",
                "url": "https://api.github.com/repos/nullivex/lib-array2xml/zipball/a91f18a8dfc69ffabe5f9b068bc39bb202c81d90",
                "reference": "a91f18a8dfc69ffabe5f9b068bc39bb202c81d90",
                "shasum": ""
            },
            "require": {
                "php": ">=5.3.2"
            },
            "type": "library",
            "autoload": {
                "psr-0": {
                    "LSS": ""
                }
            },
            "notification-url": "https://packagist.org/downloads/",
            "license": [
                "Apache-2.0"
            ],
            "authors": [
                {
                    "name": "Bryan Tong",
                    "email": "bryan@nullivex.com",
                    "homepage": "https://www.nullivex.com"
                },
                {
                    "name": "Tony Butler",
                    "email": "spudz76@gmail.com",
                    "homepage": "https://www.nullivex.com"
                }
            ],
            "description": "Array2XML conversion library credit to lalit.org",
            "homepage": "https://www.nullivex.com",
            "keywords": [
                "array",
                "array conversion",
                "xml",
                "xml conversion"
            ],
            "support": {
                "issues": "https://github.com/nullivex/lib-array2xml/issues",
                "source": "https://github.com/nullivex/lib-array2xml/tree/master"
            },
            "time": "2019-03-29T20:06:56+00:00"
        },
        {
            "name": "php-cs-fixer/diff",
            "version": "v1.3.1",
            "source": {
                "type": "git",
                "url": "https://github.com/PHP-CS-Fixer/diff.git",
                "reference": "dbd31aeb251639ac0b9e7e29405c1441907f5759"
            },
            "dist": {
                "type": "zip",
                "url": "https://api.github.com/repos/PHP-CS-Fixer/diff/zipball/dbd31aeb251639ac0b9e7e29405c1441907f5759",
                "reference": "dbd31aeb251639ac0b9e7e29405c1441907f5759",
                "shasum": ""
            },
            "require": {
                "php": "^5.6 || ^7.0 || ^8.0"
            },
            "require-dev": {
                "phpunit/phpunit": "^5.7.23 || ^6.4.3 || ^7.0",
                "symfony/process": "^3.3"
            },
            "type": "library",
            "autoload": {
                "classmap": [
                    "src/"
                ]
            },
            "notification-url": "https://packagist.org/downloads/",
            "license": [
                "BSD-3-Clause"
            ],
            "authors": [
                {
                    "name": "Sebastian Bergmann",
                    "email": "sebastian@phpunit.de"
                },
                {
                    "name": "Kore Nordmann",
                    "email": "mail@kore-nordmann.de"
                },
                {
                    "name": "SpacePossum"
                }
            ],
            "description": "sebastian/diff v2 backport support for PHP5.6",
            "homepage": "https://github.com/PHP-CS-Fixer",
            "keywords": [
                "diff"
            ],
            "support": {
                "issues": "https://github.com/PHP-CS-Fixer/diff/issues",
                "source": "https://github.com/PHP-CS-Fixer/diff/tree/v1.3.1"
            },
            "time": "2020-10-14T08:39:05+00:00"
        },
        {
            "name": "phpdocumentor/reflection-common",
            "version": "2.2.0",
            "source": {
                "type": "git",
                "url": "https://github.com/phpDocumentor/ReflectionCommon.git",
                "reference": "1d01c49d4ed62f25aa84a747ad35d5a16924662b"
            },
            "dist": {
                "type": "zip",
                "url": "https://api.github.com/repos/phpDocumentor/ReflectionCommon/zipball/1d01c49d4ed62f25aa84a747ad35d5a16924662b",
                "reference": "1d01c49d4ed62f25aa84a747ad35d5a16924662b",
                "shasum": ""
            },
            "require": {
                "php": "^7.2 || ^8.0"
            },
            "type": "library",
            "extra": {
                "branch-alias": {
                    "dev-2.x": "2.x-dev"
                }
            },
            "autoload": {
                "psr-4": {
                    "phpDocumentor\\Reflection\\": "src/"
                }
            },
            "notification-url": "https://packagist.org/downloads/",
            "license": [
                "MIT"
            ],
            "authors": [
                {
                    "name": "Jaap van Otterdijk",
                    "email": "opensource@ijaap.nl"
                }
            ],
            "description": "Common reflection classes used by phpdocumentor to reflect the code structure",
            "homepage": "http://www.phpdoc.org",
            "keywords": [
                "FQSEN",
                "phpDocumentor",
                "phpdoc",
                "reflection",
                "static analysis"
            ],
            "support": {
                "issues": "https://github.com/phpDocumentor/ReflectionCommon/issues",
                "source": "https://github.com/phpDocumentor/ReflectionCommon/tree/2.x"
            },
            "time": "2020-06-27T09:03:43+00:00"
        },
        {
            "name": "phpdocumentor/reflection-docblock",
            "version": "5.2.2",
            "source": {
                "type": "git",
                "url": "https://github.com/phpDocumentor/ReflectionDocBlock.git",
                "reference": "069a785b2141f5bcf49f3e353548dc1cce6df556"
            },
            "dist": {
                "type": "zip",
                "url": "https://api.github.com/repos/phpDocumentor/ReflectionDocBlock/zipball/069a785b2141f5bcf49f3e353548dc1cce6df556",
                "reference": "069a785b2141f5bcf49f3e353548dc1cce6df556",
                "shasum": ""
            },
            "require": {
                "ext-filter": "*",
                "php": "^7.2 || ^8.0",
                "phpdocumentor/reflection-common": "^2.2",
                "phpdocumentor/type-resolver": "^1.3",
                "webmozart/assert": "^1.9.1"
            },
            "require-dev": {
                "mockery/mockery": "~1.3.2"
            },
            "type": "library",
            "extra": {
                "branch-alias": {
                    "dev-master": "5.x-dev"
                }
            },
            "autoload": {
                "psr-4": {
                    "phpDocumentor\\Reflection\\": "src"
                }
            },
            "notification-url": "https://packagist.org/downloads/",
            "license": [
                "MIT"
            ],
            "authors": [
                {
                    "name": "Mike van Riel",
                    "email": "me@mikevanriel.com"
                },
                {
                    "name": "Jaap van Otterdijk",
                    "email": "account@ijaap.nl"
                }
            ],
            "description": "With this component, a library can provide support for annotations via DocBlocks or otherwise retrieve information that is embedded in a DocBlock.",
            "support": {
                "issues": "https://github.com/phpDocumentor/ReflectionDocBlock/issues",
                "source": "https://github.com/phpDocumentor/ReflectionDocBlock/tree/master"
            },
            "time": "2020-09-03T19:13:55+00:00"
        },
        {
            "name": "phpdocumentor/type-resolver",
            "version": "1.4.0",
            "source": {
                "type": "git",
                "url": "https://github.com/phpDocumentor/TypeResolver.git",
                "reference": "6a467b8989322d92aa1c8bf2bebcc6e5c2ba55c0"
            },
            "dist": {
                "type": "zip",
                "url": "https://api.github.com/repos/phpDocumentor/TypeResolver/zipball/6a467b8989322d92aa1c8bf2bebcc6e5c2ba55c0",
                "reference": "6a467b8989322d92aa1c8bf2bebcc6e5c2ba55c0",
                "shasum": ""
            },
            "require": {
                "php": "^7.2 || ^8.0",
                "phpdocumentor/reflection-common": "^2.0"
            },
            "require-dev": {
                "ext-tokenizer": "*"
            },
            "type": "library",
            "extra": {
                "branch-alias": {
                    "dev-1.x": "1.x-dev"
                }
            },
            "autoload": {
                "psr-4": {
                    "phpDocumentor\\Reflection\\": "src"
                }
            },
            "notification-url": "https://packagist.org/downloads/",
            "license": [
                "MIT"
            ],
            "authors": [
                {
                    "name": "Mike van Riel",
                    "email": "me@mikevanriel.com"
                }
            ],
            "description": "A PSR-5 based resolver of Class names, Types and Structural Element Names",
            "support": {
                "issues": "https://github.com/phpDocumentor/TypeResolver/issues",
                "source": "https://github.com/phpDocumentor/TypeResolver/tree/1.4.0"
            },
            "time": "2020-09-17T18:55:26+00:00"
        },
        {
            "name": "psr/container",
            "version": "1.1.1",
            "source": {
                "type": "git",
                "url": "https://github.com/php-fig/container.git",
                "reference": "8622567409010282b7aeebe4bb841fe98b58dcaf"
            },
            "dist": {
                "type": "zip",
                "url": "https://api.github.com/repos/php-fig/container/zipball/8622567409010282b7aeebe4bb841fe98b58dcaf",
                "reference": "8622567409010282b7aeebe4bb841fe98b58dcaf",
                "shasum": ""
            },
            "require": {
                "php": ">=7.2.0"
            },
            "type": "library",
            "autoload": {
                "psr-4": {
                    "Psr\\Container\\": "src/"
                }
            },
            "notification-url": "https://packagist.org/downloads/",
            "license": [
                "MIT"
            ],
            "authors": [
                {
                    "name": "PHP-FIG",
                    "homepage": "https://www.php-fig.org/"
                }
            ],
            "description": "Common Container Interface (PHP FIG PSR-11)",
            "homepage": "https://github.com/php-fig/container",
            "keywords": [
                "PSR-11",
                "container",
                "container-interface",
                "container-interop",
                "psr"
            ],
            "time": "2021-03-05T17:36:06+00:00"
        },
        {
            "name": "psr/event-dispatcher",
            "version": "1.0.0",
            "source": {
                "type": "git",
                "url": "https://github.com/php-fig/event-dispatcher.git",
                "reference": "dbefd12671e8a14ec7f180cab83036ed26714bb0"
            },
            "dist": {
                "type": "zip",
                "url": "https://api.github.com/repos/php-fig/event-dispatcher/zipball/dbefd12671e8a14ec7f180cab83036ed26714bb0",
                "reference": "dbefd12671e8a14ec7f180cab83036ed26714bb0",
                "shasum": ""
            },
            "require": {
                "php": ">=7.2.0"
            },
            "type": "library",
            "extra": {
                "branch-alias": {
                    "dev-master": "1.0.x-dev"
                }
            },
            "autoload": {
                "psr-4": {
                    "Psr\\EventDispatcher\\": "src/"
                }
            },
            "notification-url": "https://packagist.org/downloads/",
            "license": [
                "MIT"
            ],
            "authors": [
                {
                    "name": "PHP-FIG",
                    "homepage": "http://www.php-fig.org/"
                }
            ],
            "description": "Standard interfaces for event handling.",
            "keywords": [
                "events",
                "psr",
                "psr-14"
            ],
            "support": {
                "issues": "https://github.com/php-fig/event-dispatcher/issues",
                "source": "https://github.com/php-fig/event-dispatcher/tree/1.0.0"
            },
            "time": "2019-01-08T18:20:26+00:00"
        },
        {
            "name": "psr/log",
            "version": "1.1.3",
            "source": {
                "type": "git",
                "url": "https://github.com/php-fig/log.git",
                "reference": "0f73288fd15629204f9d42b7055f72dacbe811fc"
            },
            "dist": {
                "type": "zip",
                "url": "https://api.github.com/repos/php-fig/log/zipball/0f73288fd15629204f9d42b7055f72dacbe811fc",
                "reference": "0f73288fd15629204f9d42b7055f72dacbe811fc",
                "shasum": ""
            },
            "require": {
                "php": ">=5.3.0"
            },
            "type": "library",
            "extra": {
                "branch-alias": {
                    "dev-master": "1.1.x-dev"
                }
            },
            "autoload": {
                "psr-4": {
                    "Psr\\Log\\": "Psr/Log/"
                }
            },
            "notification-url": "https://packagist.org/downloads/",
            "license": [
                "MIT"
            ],
            "authors": [
                {
                    "name": "PHP-FIG",
                    "homepage": "http://www.php-fig.org/"
                }
            ],
            "description": "Common interface for logging libraries",
            "homepage": "https://github.com/php-fig/log",
            "keywords": [
                "log",
                "psr",
                "psr-3"
            ],
            "support": {
                "source": "https://github.com/php-fig/log/tree/1.1.3"
            },
            "time": "2020-03-23T09:12:05+00:00"
        },
        {
            "name": "sebastian/diff",
            "version": "4.0.4",
            "source": {
                "type": "git",
                "url": "https://github.com/sebastianbergmann/diff.git",
                "reference": "3461e3fccc7cfdfc2720be910d3bd73c69be590d"
            },
            "dist": {
                "type": "zip",
                "url": "https://api.github.com/repos/sebastianbergmann/diff/zipball/3461e3fccc7cfdfc2720be910d3bd73c69be590d",
                "reference": "3461e3fccc7cfdfc2720be910d3bd73c69be590d",
                "shasum": ""
            },
            "require": {
                "php": ">=7.3"
            },
            "require-dev": {
                "phpunit/phpunit": "^9.3",
                "symfony/process": "^4.2 || ^5"
            },
            "type": "library",
            "extra": {
                "branch-alias": {
                    "dev-master": "4.0-dev"
                }
            },
            "autoload": {
                "classmap": [
                    "src/"
                ]
            },
            "notification-url": "https://packagist.org/downloads/",
            "license": [
                "BSD-3-Clause"
            ],
            "authors": [
                {
                    "name": "Sebastian Bergmann",
                    "email": "sebastian@phpunit.de"
                },
                {
                    "name": "Kore Nordmann",
                    "email": "mail@kore-nordmann.de"
                }
            ],
            "description": "Diff implementation",
            "homepage": "https://github.com/sebastianbergmann/diff",
            "keywords": [
                "diff",
                "udiff",
                "unidiff",
                "unified diff"
            ],
            "support": {
                "issues": "https://github.com/sebastianbergmann/diff/issues",
                "source": "https://github.com/sebastianbergmann/diff/tree/4.0.4"
            },
            "funding": [
                {
                    "url": "https://github.com/sebastianbergmann",
                    "type": "github"
                }
            ],
            "time": "2020-10-26T13:10:38+00:00"
        },
        {
            "name": "symfony/console",
            "version": "v5.2.1",
            "source": {
                "type": "git",
                "url": "https://github.com/symfony/console.git",
                "reference": "47c02526c532fb381374dab26df05e7313978976"
            },
            "dist": {
                "type": "zip",
                "url": "https://api.github.com/repos/symfony/console/zipball/47c02526c532fb381374dab26df05e7313978976",
                "reference": "47c02526c532fb381374dab26df05e7313978976",
                "shasum": ""
            },
            "require": {
                "php": ">=7.2.5",
                "symfony/polyfill-mbstring": "~1.0",
                "symfony/polyfill-php73": "^1.8",
                "symfony/polyfill-php80": "^1.15",
                "symfony/service-contracts": "^1.1|^2",
                "symfony/string": "^5.1"
            },
            "conflict": {
                "symfony/dependency-injection": "<4.4",
                "symfony/dotenv": "<5.1",
                "symfony/event-dispatcher": "<4.4",
                "symfony/lock": "<4.4",
                "symfony/process": "<4.4"
            },
            "provide": {
                "psr/log-implementation": "1.0"
            },
            "require-dev": {
                "psr/log": "~1.0",
                "symfony/config": "^4.4|^5.0",
                "symfony/dependency-injection": "^4.4|^5.0",
                "symfony/event-dispatcher": "^4.4|^5.0",
                "symfony/lock": "^4.4|^5.0",
                "symfony/process": "^4.4|^5.0",
                "symfony/var-dumper": "^4.4|^5.0"
            },
            "suggest": {
                "psr/log": "For using the console logger",
                "symfony/event-dispatcher": "",
                "symfony/lock": "",
                "symfony/process": ""
            },
            "type": "library",
            "autoload": {
                "psr-4": {
                    "Symfony\\Component\\Console\\": ""
                },
                "exclude-from-classmap": [
                    "/Tests/"
                ]
            },
            "notification-url": "https://packagist.org/downloads/",
            "license": [
                "MIT"
            ],
            "authors": [
                {
                    "name": "Fabien Potencier",
                    "email": "fabien@symfony.com"
                },
                {
                    "name": "Symfony Community",
                    "homepage": "https://symfony.com/contributors"
                }
            ],
            "description": "Symfony Console Component",
            "homepage": "https://symfony.com",
            "keywords": [
                "cli",
                "command line",
                "console",
                "terminal"
            ],
            "support": {
                "source": "https://github.com/symfony/console/tree/v5.2.1"
            },
            "funding": [
                {
                    "url": "https://symfony.com/sponsor",
                    "type": "custom"
                },
                {
                    "url": "https://github.com/fabpot",
                    "type": "github"
                },
                {
                    "url": "https://tidelift.com/funding/github/packagist/symfony/symfony",
                    "type": "tidelift"
                }
            ],
            "time": "2020-12-18T08:03:05+00:00"
        },
        {
            "name": "symfony/deprecation-contracts",
            "version": "v2.2.0",
            "source": {
                "type": "git",
                "url": "https://github.com/symfony/deprecation-contracts.git",
                "reference": "5fa56b4074d1ae755beb55617ddafe6f5d78f665"
            },
            "dist": {
                "type": "zip",
                "url": "https://api.github.com/repos/symfony/deprecation-contracts/zipball/5fa56b4074d1ae755beb55617ddafe6f5d78f665",
                "reference": "5fa56b4074d1ae755beb55617ddafe6f5d78f665",
                "shasum": ""
            },
            "require": {
                "php": ">=7.1"
            },
            "type": "library",
            "extra": {
                "branch-alias": {
                    "dev-master": "2.2-dev"
                },
                "thanks": {
                    "name": "symfony/contracts",
                    "url": "https://github.com/symfony/contracts"
                }
            },
            "autoload": {
                "files": [
                    "function.php"
                ]
            },
            "notification-url": "https://packagist.org/downloads/",
            "license": [
                "MIT"
            ],
            "authors": [
                {
                    "name": "Nicolas Grekas",
                    "email": "p@tchwork.com"
                },
                {
                    "name": "Symfony Community",
                    "homepage": "https://symfony.com/contributors"
                }
            ],
            "description": "A generic function and convention to trigger deprecation notices",
            "homepage": "https://symfony.com",
            "support": {
                "source": "https://github.com/symfony/deprecation-contracts/tree/master"
            },
            "funding": [
                {
                    "url": "https://symfony.com/sponsor",
                    "type": "custom"
                },
                {
                    "url": "https://github.com/fabpot",
                    "type": "github"
                },
                {
                    "url": "https://tidelift.com/funding/github/packagist/symfony/symfony",
                    "type": "tidelift"
                }
            ],
            "time": "2020-09-07T11:33:47+00:00"
        },
        {
            "name": "symfony/event-dispatcher",
            "version": "v5.2.1",
            "source": {
                "type": "git",
                "url": "https://github.com/symfony/event-dispatcher.git",
                "reference": "1c93f7a1dff592c252574c79a8635a8a80856042"
            },
            "dist": {
                "type": "zip",
                "url": "https://api.github.com/repos/symfony/event-dispatcher/zipball/1c93f7a1dff592c252574c79a8635a8a80856042",
                "reference": "1c93f7a1dff592c252574c79a8635a8a80856042",
                "shasum": ""
            },
            "require": {
                "php": ">=7.2.5",
                "symfony/deprecation-contracts": "^2.1",
                "symfony/event-dispatcher-contracts": "^2",
                "symfony/polyfill-php80": "^1.15"
            },
            "conflict": {
                "symfony/dependency-injection": "<4.4"
            },
            "provide": {
                "psr/event-dispatcher-implementation": "1.0",
                "symfony/event-dispatcher-implementation": "2.0"
            },
            "require-dev": {
                "psr/log": "~1.0",
                "symfony/config": "^4.4|^5.0",
                "symfony/dependency-injection": "^4.4|^5.0",
                "symfony/error-handler": "^4.4|^5.0",
                "symfony/expression-language": "^4.4|^5.0",
                "symfony/http-foundation": "^4.4|^5.0",
                "symfony/service-contracts": "^1.1|^2",
                "symfony/stopwatch": "^4.4|^5.0"
            },
            "suggest": {
                "symfony/dependency-injection": "",
                "symfony/http-kernel": ""
            },
            "type": "library",
            "autoload": {
                "psr-4": {
                    "Symfony\\Component\\EventDispatcher\\": ""
                },
                "exclude-from-classmap": [
                    "/Tests/"
                ]
            },
            "notification-url": "https://packagist.org/downloads/",
            "license": [
                "MIT"
            ],
            "authors": [
                {
                    "name": "Fabien Potencier",
                    "email": "fabien@symfony.com"
                },
                {
                    "name": "Symfony Community",
                    "homepage": "https://symfony.com/contributors"
                }
            ],
            "description": "Symfony EventDispatcher Component",
            "homepage": "https://symfony.com",
            "support": {
                "source": "https://github.com/symfony/event-dispatcher/tree/v5.2.1"
            },
            "funding": [
                {
                    "url": "https://symfony.com/sponsor",
                    "type": "custom"
                },
                {
                    "url": "https://github.com/fabpot",
                    "type": "github"
                },
                {
                    "url": "https://tidelift.com/funding/github/packagist/symfony/symfony",
                    "type": "tidelift"
                }
            ],
            "time": "2020-12-18T08:03:05+00:00"
        },
        {
            "name": "symfony/event-dispatcher-contracts",
            "version": "v2.2.0",
            "source": {
                "type": "git",
                "url": "https://github.com/symfony/event-dispatcher-contracts.git",
                "reference": "0ba7d54483095a198fa51781bc608d17e84dffa2"
            },
            "dist": {
                "type": "zip",
                "url": "https://api.github.com/repos/symfony/event-dispatcher-contracts/zipball/0ba7d54483095a198fa51781bc608d17e84dffa2",
                "reference": "0ba7d54483095a198fa51781bc608d17e84dffa2",
                "shasum": ""
            },
            "require": {
                "php": ">=7.2.5",
                "psr/event-dispatcher": "^1"
            },
            "suggest": {
                "symfony/event-dispatcher-implementation": ""
            },
            "type": "library",
            "extra": {
                "branch-alias": {
                    "dev-master": "2.2-dev"
                },
                "thanks": {
                    "name": "symfony/contracts",
                    "url": "https://github.com/symfony/contracts"
                }
            },
            "autoload": {
                "psr-4": {
                    "Symfony\\Contracts\\EventDispatcher\\": ""
                }
            },
            "notification-url": "https://packagist.org/downloads/",
            "license": [
                "MIT"
            ],
            "authors": [
                {
                    "name": "Nicolas Grekas",
                    "email": "p@tchwork.com"
                },
                {
                    "name": "Symfony Community",
                    "homepage": "https://symfony.com/contributors"
                }
            ],
            "description": "Generic abstractions related to dispatching event",
            "homepage": "https://symfony.com",
            "keywords": [
                "abstractions",
                "contracts",
                "decoupling",
                "interfaces",
                "interoperability",
                "standards"
            ],
            "support": {
                "source": "https://github.com/symfony/event-dispatcher-contracts/tree/v2.2.0"
            },
            "funding": [
                {
                    "url": "https://symfony.com/sponsor",
                    "type": "custom"
                },
                {
                    "url": "https://github.com/fabpot",
                    "type": "github"
                },
                {
                    "url": "https://tidelift.com/funding/github/packagist/symfony/symfony",
                    "type": "tidelift"
                }
            ],
            "time": "2020-09-07T11:33:47+00:00"
        },
        {
            "name": "symfony/filesystem",
            "version": "v5.2.1",
            "source": {
                "type": "git",
                "url": "https://github.com/symfony/filesystem.git",
                "reference": "fa8f8cab6b65e2d99a118e082935344c5ba8c60d"
            },
            "dist": {
                "type": "zip",
                "url": "https://api.github.com/repos/symfony/filesystem/zipball/fa8f8cab6b65e2d99a118e082935344c5ba8c60d",
                "reference": "fa8f8cab6b65e2d99a118e082935344c5ba8c60d",
                "shasum": ""
            },
            "require": {
                "php": ">=7.2.5",
                "symfony/polyfill-ctype": "~1.8"
            },
            "type": "library",
            "autoload": {
                "psr-4": {
                    "Symfony\\Component\\Filesystem\\": ""
                },
                "exclude-from-classmap": [
                    "/Tests/"
                ]
            },
            "notification-url": "https://packagist.org/downloads/",
            "license": [
                "MIT"
            ],
            "authors": [
                {
                    "name": "Fabien Potencier",
                    "email": "fabien@symfony.com"
                },
                {
                    "name": "Symfony Community",
                    "homepage": "https://symfony.com/contributors"
                }
            ],
            "description": "Symfony Filesystem Component",
            "homepage": "https://symfony.com",
            "support": {
                "source": "https://github.com/symfony/filesystem/tree/v5.2.1"
            },
            "funding": [
                {
                    "url": "https://symfony.com/sponsor",
                    "type": "custom"
                },
                {
                    "url": "https://github.com/fabpot",
                    "type": "github"
                },
                {
                    "url": "https://tidelift.com/funding/github/packagist/symfony/symfony",
                    "type": "tidelift"
                }
            ],
            "time": "2020-11-30T17:05:38+00:00"
        },
        {
            "name": "symfony/finder",
            "version": "v5.2.1",
            "source": {
                "type": "git",
                "url": "https://github.com/symfony/finder.git",
                "reference": "0b9231a5922fd7287ba5b411893c0ecd2733e5ba"
            },
            "dist": {
                "type": "zip",
                "url": "https://api.github.com/repos/symfony/finder/zipball/0b9231a5922fd7287ba5b411893c0ecd2733e5ba",
                "reference": "0b9231a5922fd7287ba5b411893c0ecd2733e5ba",
                "shasum": ""
            },
            "require": {
                "php": ">=7.2.5"
            },
            "type": "library",
            "autoload": {
                "psr-4": {
                    "Symfony\\Component\\Finder\\": ""
                },
                "exclude-from-classmap": [
                    "/Tests/"
                ]
            },
            "notification-url": "https://packagist.org/downloads/",
            "license": [
                "MIT"
            ],
            "authors": [
                {
                    "name": "Fabien Potencier",
                    "email": "fabien@symfony.com"
                },
                {
                    "name": "Symfony Community",
                    "homepage": "https://symfony.com/contributors"
                }
            ],
            "description": "Symfony Finder Component",
            "homepage": "https://symfony.com",
            "support": {
                "source": "https://github.com/symfony/finder/tree/v5.2.1"
            },
            "funding": [
                {
                    "url": "https://symfony.com/sponsor",
                    "type": "custom"
                },
                {
                    "url": "https://github.com/fabpot",
                    "type": "github"
                },
                {
                    "url": "https://tidelift.com/funding/github/packagist/symfony/symfony",
                    "type": "tidelift"
                }
            ],
            "time": "2020-12-08T17:02:38+00:00"
        },
        {
            "name": "symfony/options-resolver",
            "version": "v5.2.1",
            "source": {
                "type": "git",
                "url": "https://github.com/symfony/options-resolver.git",
                "reference": "87a2a4a766244e796dd9cb9d6f58c123358cd986"
            },
            "dist": {
                "type": "zip",
                "url": "https://api.github.com/repos/symfony/options-resolver/zipball/87a2a4a766244e796dd9cb9d6f58c123358cd986",
                "reference": "87a2a4a766244e796dd9cb9d6f58c123358cd986",
                "shasum": ""
            },
            "require": {
                "php": ">=7.2.5",
                "symfony/deprecation-contracts": "^2.1",
                "symfony/polyfill-php73": "~1.0",
                "symfony/polyfill-php80": "^1.15"
            },
            "type": "library",
            "autoload": {
                "psr-4": {
                    "Symfony\\Component\\OptionsResolver\\": ""
                },
                "exclude-from-classmap": [
                    "/Tests/"
                ]
            },
            "notification-url": "https://packagist.org/downloads/",
            "license": [
                "MIT"
            ],
            "authors": [
                {
                    "name": "Fabien Potencier",
                    "email": "fabien@symfony.com"
                },
                {
                    "name": "Symfony Community",
                    "homepage": "https://symfony.com/contributors"
                }
            ],
            "description": "Symfony OptionsResolver Component",
            "homepage": "https://symfony.com",
            "keywords": [
                "config",
                "configuration",
                "options"
            ],
            "support": {
                "source": "https://github.com/symfony/options-resolver/tree/v5.2.1"
            },
            "funding": [
                {
                    "url": "https://symfony.com/sponsor",
                    "type": "custom"
                },
                {
                    "url": "https://github.com/fabpot",
                    "type": "github"
                },
                {
                    "url": "https://tidelift.com/funding/github/packagist/symfony/symfony",
                    "type": "tidelift"
                }
            ],
            "time": "2020-10-24T12:08:07+00:00"
        },
        {
            "name": "symfony/polyfill-ctype",
            "version": "v1.20.0",
            "source": {
                "type": "git",
                "url": "https://github.com/symfony/polyfill-ctype.git",
                "reference": "f4ba089a5b6366e453971d3aad5fe8e897b37f41"
            },
            "dist": {
                "type": "zip",
                "url": "https://api.github.com/repos/symfony/polyfill-ctype/zipball/f4ba089a5b6366e453971d3aad5fe8e897b37f41",
                "reference": "f4ba089a5b6366e453971d3aad5fe8e897b37f41",
                "shasum": ""
            },
            "require": {
                "php": ">=7.1"
            },
            "suggest": {
                "ext-ctype": "For best performance"
            },
            "type": "library",
            "extra": {
                "branch-alias": {
                    "dev-main": "1.20-dev"
                },
                "thanks": {
                    "name": "symfony/polyfill",
                    "url": "https://github.com/symfony/polyfill"
                }
            },
            "autoload": {
                "psr-4": {
                    "Symfony\\Polyfill\\Ctype\\": ""
                },
                "files": [
                    "bootstrap.php"
                ]
            },
            "notification-url": "https://packagist.org/downloads/",
            "license": [
                "MIT"
            ],
            "authors": [
                {
                    "name": "Gert de Pagter",
                    "email": "BackEndTea@gmail.com"
                },
                {
                    "name": "Symfony Community",
                    "homepage": "https://symfony.com/contributors"
                }
            ],
            "description": "Symfony polyfill for ctype functions",
            "homepage": "https://symfony.com",
            "keywords": [
                "compatibility",
                "ctype",
                "polyfill",
                "portable"
            ],
            "support": {
                "source": "https://github.com/symfony/polyfill-ctype/tree/v1.20.0"
            },
            "funding": [
                {
                    "url": "https://symfony.com/sponsor",
                    "type": "custom"
                },
                {
                    "url": "https://github.com/fabpot",
                    "type": "github"
                },
                {
                    "url": "https://tidelift.com/funding/github/packagist/symfony/symfony",
                    "type": "tidelift"
                }
            ],
            "time": "2020-10-23T14:02:19+00:00"
        },
        {
            "name": "symfony/polyfill-intl-grapheme",
            "version": "v1.20.0",
            "source": {
                "type": "git",
                "url": "https://github.com/symfony/polyfill-intl-grapheme.git",
                "reference": "c7cf3f858ec7d70b89559d6e6eb1f7c2517d479c"
            },
            "dist": {
                "type": "zip",
                "url": "https://api.github.com/repos/symfony/polyfill-intl-grapheme/zipball/c7cf3f858ec7d70b89559d6e6eb1f7c2517d479c",
                "reference": "c7cf3f858ec7d70b89559d6e6eb1f7c2517d479c",
                "shasum": ""
            },
            "require": {
                "php": ">=7.1"
            },
            "suggest": {
                "ext-intl": "For best performance"
            },
            "type": "library",
            "extra": {
                "branch-alias": {
                    "dev-main": "1.20-dev"
                },
                "thanks": {
                    "name": "symfony/polyfill",
                    "url": "https://github.com/symfony/polyfill"
                }
            },
            "autoload": {
                "psr-4": {
                    "Symfony\\Polyfill\\Intl\\Grapheme\\": ""
                },
                "files": [
                    "bootstrap.php"
                ]
            },
            "notification-url": "https://packagist.org/downloads/",
            "license": [
                "MIT"
            ],
            "authors": [
                {
                    "name": "Nicolas Grekas",
                    "email": "p@tchwork.com"
                },
                {
                    "name": "Symfony Community",
                    "homepage": "https://symfony.com/contributors"
                }
            ],
            "description": "Symfony polyfill for intl's grapheme_* functions",
            "homepage": "https://symfony.com",
            "keywords": [
                "compatibility",
                "grapheme",
                "intl",
                "polyfill",
                "portable",
                "shim"
            ],
            "support": {
                "source": "https://github.com/symfony/polyfill-intl-grapheme/tree/v1.20.0"
            },
            "funding": [
                {
                    "url": "https://symfony.com/sponsor",
                    "type": "custom"
                },
                {
                    "url": "https://github.com/fabpot",
                    "type": "github"
                },
                {
                    "url": "https://tidelift.com/funding/github/packagist/symfony/symfony",
                    "type": "tidelift"
                }
            ],
            "time": "2020-10-23T14:02:19+00:00"
        },
        {
            "name": "symfony/polyfill-intl-normalizer",
            "version": "v1.20.0",
            "source": {
                "type": "git",
                "url": "https://github.com/symfony/polyfill-intl-normalizer.git",
                "reference": "727d1096295d807c309fb01a851577302394c897"
            },
            "dist": {
                "type": "zip",
                "url": "https://api.github.com/repos/symfony/polyfill-intl-normalizer/zipball/727d1096295d807c309fb01a851577302394c897",
                "reference": "727d1096295d807c309fb01a851577302394c897",
                "shasum": ""
            },
            "require": {
                "php": ">=7.1"
            },
            "suggest": {
                "ext-intl": "For best performance"
            },
            "type": "library",
            "extra": {
                "branch-alias": {
                    "dev-main": "1.20-dev"
                },
                "thanks": {
                    "name": "symfony/polyfill",
                    "url": "https://github.com/symfony/polyfill"
                }
            },
            "autoload": {
                "psr-4": {
                    "Symfony\\Polyfill\\Intl\\Normalizer\\": ""
                },
                "files": [
                    "bootstrap.php"
                ],
                "classmap": [
                    "Resources/stubs"
                ]
            },
            "notification-url": "https://packagist.org/downloads/",
            "license": [
                "MIT"
            ],
            "authors": [
                {
                    "name": "Nicolas Grekas",
                    "email": "p@tchwork.com"
                },
                {
                    "name": "Symfony Community",
                    "homepage": "https://symfony.com/contributors"
                }
            ],
            "description": "Symfony polyfill for intl's Normalizer class and related functions",
            "homepage": "https://symfony.com",
            "keywords": [
                "compatibility",
                "intl",
                "normalizer",
                "polyfill",
                "portable",
                "shim"
            ],
            "support": {
                "source": "https://github.com/symfony/polyfill-intl-normalizer/tree/v1.20.0"
            },
            "funding": [
                {
                    "url": "https://symfony.com/sponsor",
                    "type": "custom"
                },
                {
                    "url": "https://github.com/fabpot",
                    "type": "github"
                },
                {
                    "url": "https://tidelift.com/funding/github/packagist/symfony/symfony",
                    "type": "tidelift"
                }
            ],
            "time": "2020-10-23T14:02:19+00:00"
        },
        {
            "name": "symfony/polyfill-mbstring",
            "version": "v1.20.0",
            "source": {
                "type": "git",
                "url": "https://github.com/symfony/polyfill-mbstring.git",
                "reference": "39d483bdf39be819deabf04ec872eb0b2410b531"
            },
            "dist": {
                "type": "zip",
                "url": "https://api.github.com/repos/symfony/polyfill-mbstring/zipball/39d483bdf39be819deabf04ec872eb0b2410b531",
                "reference": "39d483bdf39be819deabf04ec872eb0b2410b531",
                "shasum": ""
            },
            "require": {
                "php": ">=7.1"
            },
            "suggest": {
                "ext-mbstring": "For best performance"
            },
            "type": "library",
            "extra": {
                "branch-alias": {
                    "dev-main": "1.20-dev"
                },
                "thanks": {
                    "name": "symfony/polyfill",
                    "url": "https://github.com/symfony/polyfill"
                }
            },
            "autoload": {
                "psr-4": {
                    "Symfony\\Polyfill\\Mbstring\\": ""
                },
                "files": [
                    "bootstrap.php"
                ]
            },
            "notification-url": "https://packagist.org/downloads/",
            "license": [
                "MIT"
            ],
            "authors": [
                {
                    "name": "Nicolas Grekas",
                    "email": "p@tchwork.com"
                },
                {
                    "name": "Symfony Community",
                    "homepage": "https://symfony.com/contributors"
                }
            ],
            "description": "Symfony polyfill for the Mbstring extension",
            "homepage": "https://symfony.com",
            "keywords": [
                "compatibility",
                "mbstring",
                "polyfill",
                "portable",
                "shim"
            ],
            "support": {
                "source": "https://github.com/symfony/polyfill-mbstring/tree/v1.20.0"
            },
            "funding": [
                {
                    "url": "https://symfony.com/sponsor",
                    "type": "custom"
                },
                {
                    "url": "https://github.com/fabpot",
                    "type": "github"
                },
                {
                    "url": "https://tidelift.com/funding/github/packagist/symfony/symfony",
                    "type": "tidelift"
                }
            ],
            "time": "2020-10-23T14:02:19+00:00"
        },
        {
            "name": "symfony/polyfill-php70",
            "version": "v1.20.0",
            "source": {
                "type": "git",
                "url": "https://github.com/symfony/polyfill-php70.git",
                "reference": "5f03a781d984aae42cebd18e7912fa80f02ee644"
            },
            "dist": {
                "type": "zip",
                "url": "https://api.github.com/repos/symfony/polyfill-php70/zipball/5f03a781d984aae42cebd18e7912fa80f02ee644",
                "reference": "5f03a781d984aae42cebd18e7912fa80f02ee644",
                "shasum": ""
            },
            "require": {
                "php": ">=7.1"
            },
            "type": "metapackage",
            "extra": {
                "branch-alias": {
                    "dev-main": "1.20-dev"
                },
                "thanks": {
                    "name": "symfony/polyfill",
                    "url": "https://github.com/symfony/polyfill"
                }
            },
            "notification-url": "https://packagist.org/downloads/",
            "license": [
                "MIT"
            ],
            "authors": [
                {
                    "name": "Nicolas Grekas",
                    "email": "p@tchwork.com"
                },
                {
                    "name": "Symfony Community",
                    "homepage": "https://symfony.com/contributors"
                }
            ],
            "description": "Symfony polyfill backporting some PHP 7.0+ features to lower PHP versions",
            "homepage": "https://symfony.com",
            "keywords": [
                "compatibility",
                "polyfill",
                "portable",
                "shim"
            ],
            "support": {
                "source": "https://github.com/symfony/polyfill-php70/tree/v1.20.0"
            },
            "funding": [
                {
                    "url": "https://symfony.com/sponsor",
                    "type": "custom"
                },
                {
                    "url": "https://github.com/fabpot",
                    "type": "github"
                },
                {
                    "url": "https://tidelift.com/funding/github/packagist/symfony/symfony",
                    "type": "tidelift"
                }
            ],
            "time": "2020-10-23T14:02:19+00:00"
        },
        {
            "name": "symfony/polyfill-php72",
            "version": "v1.20.0",
            "source": {
                "type": "git",
                "url": "https://github.com/symfony/polyfill-php72.git",
                "reference": "cede45fcdfabdd6043b3592e83678e42ec69e930"
            },
            "dist": {
                "type": "zip",
                "url": "https://api.github.com/repos/symfony/polyfill-php72/zipball/cede45fcdfabdd6043b3592e83678e42ec69e930",
                "reference": "cede45fcdfabdd6043b3592e83678e42ec69e930",
                "shasum": ""
            },
            "require": {
                "php": ">=7.1"
            },
            "type": "library",
            "extra": {
                "branch-alias": {
                    "dev-main": "1.20-dev"
                },
                "thanks": {
                    "name": "symfony/polyfill",
                    "url": "https://github.com/symfony/polyfill"
                }
            },
            "autoload": {
                "psr-4": {
                    "Symfony\\Polyfill\\Php72\\": ""
                },
                "files": [
                    "bootstrap.php"
                ]
            },
            "notification-url": "https://packagist.org/downloads/",
            "license": [
                "MIT"
            ],
            "authors": [
                {
                    "name": "Nicolas Grekas",
                    "email": "p@tchwork.com"
                },
                {
                    "name": "Symfony Community",
                    "homepage": "https://symfony.com/contributors"
                }
            ],
            "description": "Symfony polyfill backporting some PHP 7.2+ features to lower PHP versions",
            "homepage": "https://symfony.com",
            "keywords": [
                "compatibility",
                "polyfill",
                "portable",
                "shim"
            ],
            "support": {
                "source": "https://github.com/symfony/polyfill-php72/tree/v1.20.0"
            },
            "funding": [
                {
                    "url": "https://symfony.com/sponsor",
                    "type": "custom"
                },
                {
                    "url": "https://github.com/fabpot",
                    "type": "github"
                },
                {
                    "url": "https://tidelift.com/funding/github/packagist/symfony/symfony",
                    "type": "tidelift"
                }
            ],
            "time": "2020-10-23T14:02:19+00:00"
        },
        {
            "name": "symfony/polyfill-php73",
            "version": "v1.20.0",
            "source": {
                "type": "git",
                "url": "https://github.com/symfony/polyfill-php73.git",
                "reference": "8ff431c517be11c78c48a39a66d37431e26a6bed"
            },
            "dist": {
                "type": "zip",
                "url": "https://api.github.com/repos/symfony/polyfill-php73/zipball/8ff431c517be11c78c48a39a66d37431e26a6bed",
                "reference": "8ff431c517be11c78c48a39a66d37431e26a6bed",
                "shasum": ""
            },
            "require": {
                "php": ">=7.1"
            },
            "type": "library",
            "extra": {
                "branch-alias": {
                    "dev-main": "1.20-dev"
                },
                "thanks": {
                    "name": "symfony/polyfill",
                    "url": "https://github.com/symfony/polyfill"
                }
            },
            "autoload": {
                "psr-4": {
                    "Symfony\\Polyfill\\Php73\\": ""
                },
                "files": [
                    "bootstrap.php"
                ],
                "classmap": [
                    "Resources/stubs"
                ]
            },
            "notification-url": "https://packagist.org/downloads/",
            "license": [
                "MIT"
            ],
            "authors": [
                {
                    "name": "Nicolas Grekas",
                    "email": "p@tchwork.com"
                },
                {
                    "name": "Symfony Community",
                    "homepage": "https://symfony.com/contributors"
                }
            ],
            "description": "Symfony polyfill backporting some PHP 7.3+ features to lower PHP versions",
            "homepage": "https://symfony.com",
            "keywords": [
                "compatibility",
                "polyfill",
                "portable",
                "shim"
            ],
            "support": {
                "source": "https://github.com/symfony/polyfill-php73/tree/v1.20.0"
            },
            "funding": [
                {
                    "url": "https://symfony.com/sponsor",
                    "type": "custom"
                },
                {
                    "url": "https://github.com/fabpot",
                    "type": "github"
                },
                {
                    "url": "https://tidelift.com/funding/github/packagist/symfony/symfony",
                    "type": "tidelift"
                }
            ],
            "time": "2020-10-23T14:02:19+00:00"
        },
        {
            "name": "symfony/polyfill-php80",
            "version": "v1.20.0",
            "source": {
                "type": "git",
                "url": "https://github.com/symfony/polyfill-php80.git",
                "reference": "e70aa8b064c5b72d3df2abd5ab1e90464ad009de"
            },
            "dist": {
                "type": "zip",
                "url": "https://api.github.com/repos/symfony/polyfill-php80/zipball/e70aa8b064c5b72d3df2abd5ab1e90464ad009de",
                "reference": "e70aa8b064c5b72d3df2abd5ab1e90464ad009de",
                "shasum": ""
            },
            "require": {
                "php": ">=7.1"
            },
            "type": "library",
            "extra": {
                "branch-alias": {
                    "dev-main": "1.20-dev"
                },
                "thanks": {
                    "name": "symfony/polyfill",
                    "url": "https://github.com/symfony/polyfill"
                }
            },
            "autoload": {
                "psr-4": {
                    "Symfony\\Polyfill\\Php80\\": ""
                },
                "files": [
                    "bootstrap.php"
                ],
                "classmap": [
                    "Resources/stubs"
                ]
            },
            "notification-url": "https://packagist.org/downloads/",
            "license": [
                "MIT"
            ],
            "authors": [
                {
                    "name": "Ion Bazan",
                    "email": "ion.bazan@gmail.com"
                },
                {
                    "name": "Nicolas Grekas",
                    "email": "p@tchwork.com"
                },
                {
                    "name": "Symfony Community",
                    "homepage": "https://symfony.com/contributors"
                }
            ],
            "description": "Symfony polyfill backporting some PHP 8.0+ features to lower PHP versions",
            "homepage": "https://symfony.com",
            "keywords": [
                "compatibility",
                "polyfill",
                "portable",
                "shim"
            ],
            "support": {
                "source": "https://github.com/symfony/polyfill-php80/tree/v1.20.0"
            },
            "funding": [
                {
                    "url": "https://symfony.com/sponsor",
                    "type": "custom"
                },
                {
                    "url": "https://github.com/fabpot",
                    "type": "github"
                },
                {
                    "url": "https://tidelift.com/funding/github/packagist/symfony/symfony",
                    "type": "tidelift"
                }
            ],
            "time": "2020-10-23T14:02:19+00:00"
        },
        {
            "name": "symfony/process",
            "version": "v5.2.1",
            "source": {
                "type": "git",
                "url": "https://github.com/symfony/process.git",
                "reference": "bd8815b8b6705298beaa384f04fabd459c10bedd"
            },
            "dist": {
                "type": "zip",
                "url": "https://api.github.com/repos/symfony/process/zipball/bd8815b8b6705298beaa384f04fabd459c10bedd",
                "reference": "bd8815b8b6705298beaa384f04fabd459c10bedd",
                "shasum": ""
            },
            "require": {
                "php": ">=7.2.5",
                "symfony/polyfill-php80": "^1.15"
            },
            "type": "library",
            "autoload": {
                "psr-4": {
                    "Symfony\\Component\\Process\\": ""
                },
                "exclude-from-classmap": [
                    "/Tests/"
                ]
            },
            "notification-url": "https://packagist.org/downloads/",
            "license": [
                "MIT"
            ],
            "authors": [
                {
                    "name": "Fabien Potencier",
                    "email": "fabien@symfony.com"
                },
                {
                    "name": "Symfony Community",
                    "homepage": "https://symfony.com/contributors"
                }
            ],
            "description": "Symfony Process Component",
            "homepage": "https://symfony.com",
            "support": {
                "source": "https://github.com/symfony/process/tree/v5.2.1"
            },
            "funding": [
                {
                    "url": "https://symfony.com/sponsor",
                    "type": "custom"
                },
                {
                    "url": "https://github.com/fabpot",
                    "type": "github"
                },
                {
                    "url": "https://tidelift.com/funding/github/packagist/symfony/symfony",
                    "type": "tidelift"
                }
            ],
            "time": "2020-12-08T17:03:37+00:00"
        },
        {
            "name": "symfony/service-contracts",
            "version": "v2.2.0",
            "source": {
                "type": "git",
                "url": "https://github.com/symfony/service-contracts.git",
                "reference": "d15da7ba4957ffb8f1747218be9e1a121fd298a1"
            },
            "dist": {
                "type": "zip",
                "url": "https://api.github.com/repos/symfony/service-contracts/zipball/d15da7ba4957ffb8f1747218be9e1a121fd298a1",
                "reference": "d15da7ba4957ffb8f1747218be9e1a121fd298a1",
                "shasum": ""
            },
            "require": {
                "php": ">=7.2.5",
                "psr/container": "^1.0"
            },
            "suggest": {
                "symfony/service-implementation": ""
            },
            "type": "library",
            "extra": {
                "branch-alias": {
                    "dev-master": "2.2-dev"
                },
                "thanks": {
                    "name": "symfony/contracts",
                    "url": "https://github.com/symfony/contracts"
                }
            },
            "autoload": {
                "psr-4": {
                    "Symfony\\Contracts\\Service\\": ""
                }
            },
            "notification-url": "https://packagist.org/downloads/",
            "license": [
                "MIT"
            ],
            "authors": [
                {
                    "name": "Nicolas Grekas",
                    "email": "p@tchwork.com"
                },
                {
                    "name": "Symfony Community",
                    "homepage": "https://symfony.com/contributors"
                }
            ],
            "description": "Generic abstractions related to writing services",
            "homepage": "https://symfony.com",
            "keywords": [
                "abstractions",
                "contracts",
                "decoupling",
                "interfaces",
                "interoperability",
                "standards"
            ],
            "support": {
                "source": "https://github.com/symfony/service-contracts/tree/master"
            },
            "funding": [
                {
                    "url": "https://symfony.com/sponsor",
                    "type": "custom"
                },
                {
                    "url": "https://github.com/fabpot",
                    "type": "github"
                },
                {
                    "url": "https://tidelift.com/funding/github/packagist/symfony/symfony",
                    "type": "tidelift"
                }
            ],
            "time": "2020-09-07T11:33:47+00:00"
        },
        {
            "name": "symfony/stopwatch",
            "version": "v5.2.1",
            "source": {
                "type": "git",
                "url": "https://github.com/symfony/stopwatch.git",
                "reference": "2b105c0354f39a63038a1d8bf776ee92852813af"
            },
            "dist": {
                "type": "zip",
                "url": "https://api.github.com/repos/symfony/stopwatch/zipball/2b105c0354f39a63038a1d8bf776ee92852813af",
                "reference": "2b105c0354f39a63038a1d8bf776ee92852813af",
                "shasum": ""
            },
            "require": {
                "php": ">=7.2.5",
                "symfony/service-contracts": "^1.0|^2"
            },
            "type": "library",
            "autoload": {
                "psr-4": {
                    "Symfony\\Component\\Stopwatch\\": ""
                },
                "exclude-from-classmap": [
                    "/Tests/"
                ]
            },
            "notification-url": "https://packagist.org/downloads/",
            "license": [
                "MIT"
            ],
            "authors": [
                {
                    "name": "Fabien Potencier",
                    "email": "fabien@symfony.com"
                },
                {
                    "name": "Symfony Community",
                    "homepage": "https://symfony.com/contributors"
                }
            ],
            "description": "Symfony Stopwatch Component",
            "homepage": "https://symfony.com",
            "support": {
                "source": "https://github.com/symfony/stopwatch/tree/v5.2.1"
            },
            "funding": [
                {
                    "url": "https://symfony.com/sponsor",
                    "type": "custom"
                },
                {
                    "url": "https://github.com/fabpot",
                    "type": "github"
                },
                {
                    "url": "https://tidelift.com/funding/github/packagist/symfony/symfony",
                    "type": "tidelift"
                }
            ],
            "time": "2020-11-01T16:14:45+00:00"
        },
        {
            "name": "symfony/string",
            "version": "v5.2.1",
            "source": {
                "type": "git",
                "url": "https://github.com/symfony/string.git",
                "reference": "5bd67751d2e3f7d6f770c9154b8fbcb2aa05f7ed"
            },
            "dist": {
                "type": "zip",
                "url": "https://api.github.com/repos/symfony/string/zipball/5bd67751d2e3f7d6f770c9154b8fbcb2aa05f7ed",
                "reference": "5bd67751d2e3f7d6f770c9154b8fbcb2aa05f7ed",
                "shasum": ""
            },
            "require": {
                "php": ">=7.2.5",
                "symfony/polyfill-ctype": "~1.8",
                "symfony/polyfill-intl-grapheme": "~1.0",
                "symfony/polyfill-intl-normalizer": "~1.0",
                "symfony/polyfill-mbstring": "~1.0",
                "symfony/polyfill-php80": "~1.15"
            },
            "require-dev": {
                "symfony/error-handler": "^4.4|^5.0",
                "symfony/http-client": "^4.4|^5.0",
                "symfony/translation-contracts": "^1.1|^2",
                "symfony/var-exporter": "^4.4|^5.0"
            },
            "type": "library",
            "autoload": {
                "psr-4": {
                    "Symfony\\Component\\String\\": ""
                },
                "files": [
                    "Resources/functions.php"
                ],
                "exclude-from-classmap": [
                    "/Tests/"
                ]
            },
            "notification-url": "https://packagist.org/downloads/",
            "license": [
                "MIT"
            ],
            "authors": [
                {
                    "name": "Nicolas Grekas",
                    "email": "p@tchwork.com"
                },
                {
                    "name": "Symfony Community",
                    "homepage": "https://symfony.com/contributors"
                }
            ],
            "description": "Symfony String component",
            "homepage": "https://symfony.com",
            "keywords": [
                "grapheme",
                "i18n",
                "string",
                "unicode",
                "utf-8",
                "utf8"
            ],
            "support": {
                "source": "https://github.com/symfony/string/tree/v5.2.1"
            },
            "funding": [
                {
                    "url": "https://symfony.com/sponsor",
                    "type": "custom"
                },
                {
                    "url": "https://github.com/fabpot",
                    "type": "github"
                },
                {
                    "url": "https://tidelift.com/funding/github/packagist/symfony/symfony",
                    "type": "tidelift"
                }
            ],
            "time": "2020-12-05T07:33:16+00:00"
        },
        {
            "name": "vimeo/psalm",
            "version": "4.3.2",
            "source": {
                "type": "git",
                "url": "https://github.com/vimeo/psalm.git",
                "reference": "57b53ff26237074fdf5cbcb034f7da5172be4524"
            },
            "dist": {
                "type": "zip",
                "url": "https://api.github.com/repos/vimeo/psalm/zipball/57b53ff26237074fdf5cbcb034f7da5172be4524",
                "reference": "57b53ff26237074fdf5cbcb034f7da5172be4524",
                "shasum": ""
            },
            "require": {
                "amphp/amp": "^2.1",
                "amphp/byte-stream": "^1.5",
                "composer/package-versions-deprecated": "^1.8.0",
                "composer/semver": "^1.4 || ^2.0 || ^3.0",
                "composer/xdebug-handler": "^1.1",
                "dnoegel/php-xdg-base-dir": "^0.1.1",
                "ext-dom": "*",
                "ext-json": "*",
                "ext-libxml": "*",
                "ext-mbstring": "*",
                "ext-simplexml": "*",
                "ext-tokenizer": "*",
                "felixfbecker/advanced-json-rpc": "^3.0.3",
                "felixfbecker/language-server-protocol": "^1.4",
                "netresearch/jsonmapper": "^1.0 || ^2.0 || ^3.0",
                "nikic/php-parser": "^4.10.1",
                "openlss/lib-array2xml": "^1.0",
                "php": "^7.1|^8",
                "sebastian/diff": "^3.0 || ^4.0",
                "symfony/console": "^3.4.17 || ^4.1.6 || ^5.0",
                "webmozart/path-util": "^2.3"
            },
            "provide": {
                "psalm/psalm": "self.version"
            },
            "require-dev": {
                "amphp/amp": "^2.4.2",
                "bamarni/composer-bin-plugin": "^1.2",
                "brianium/paratest": "^4.0||^6.0",
                "ext-curl": "*",
                "phpdocumentor/reflection-docblock": "^5",
                "phpmyadmin/sql-parser": "5.1.0||dev-master",
                "phpspec/prophecy": ">=1.9.0",
                "phpunit/phpunit": "^9.0",
                "psalm/plugin-phpunit": "^0.13",
                "slevomat/coding-standard": "^6.3.11",
                "squizlabs/php_codesniffer": "^3.5",
                "symfony/process": "^4.3",
                "weirdan/prophecy-shim": "^1.0 || ^2.0"
            },
            "suggest": {
                "ext-igbinary": "^2.0.5"
            },
            "bin": [
                "psalm",
                "psalm-language-server",
                "psalm-plugin",
                "psalm-refactor",
                "psalter"
            ],
            "type": "library",
            "extra": {
                "branch-alias": {
                    "dev-master": "4.x-dev",
                    "dev-3.x": "3.x-dev",
                    "dev-2.x": "2.x-dev",
                    "dev-1.x": "1.x-dev"
                }
            },
            "autoload": {
                "psr-4": {
                    "Psalm\\": "src/Psalm/"
                },
                "files": [
                    "src/functions.php",
                    "src/spl_object_id.php"
                ]
            },
            "notification-url": "https://packagist.org/downloads/",
            "license": [
                "MIT"
            ],
            "authors": [
                {
                    "name": "Matthew Brown"
                }
            ],
            "description": "A static analysis tool for finding errors in PHP applications",
            "keywords": [
                "code",
                "inspection",
                "php"
            ],
            "support": {
                "issues": "https://github.com/vimeo/psalm/issues",
                "source": "https://github.com/vimeo/psalm/tree/4.3.2"
            },
            "time": "2020-12-29T17:37:09+00:00"
        },
        {
            "name": "webmozart/assert",
            "version": "1.9.1",
            "source": {
                "type": "git",
                "url": "https://github.com/webmozarts/assert.git",
                "reference": "bafc69caeb4d49c39fd0779086c03a3738cbb389"
            },
            "dist": {
                "type": "zip",
                "url": "https://api.github.com/repos/webmozarts/assert/zipball/bafc69caeb4d49c39fd0779086c03a3738cbb389",
                "reference": "bafc69caeb4d49c39fd0779086c03a3738cbb389",
                "shasum": ""
            },
            "require": {
                "php": "^5.3.3 || ^7.0 || ^8.0",
                "symfony/polyfill-ctype": "^1.8"
            },
            "conflict": {
                "phpstan/phpstan": "<0.12.20",
                "vimeo/psalm": "<3.9.1"
            },
            "require-dev": {
                "phpunit/phpunit": "^4.8.36 || ^7.5.13"
            },
            "type": "library",
            "autoload": {
                "psr-4": {
                    "Webmozart\\Assert\\": "src/"
                }
            },
            "notification-url": "https://packagist.org/downloads/",
            "license": [
                "MIT"
            ],
            "authors": [
                {
                    "name": "Bernhard Schussek",
                    "email": "bschussek@gmail.com"
                }
            ],
            "description": "Assertions to validate method input/output with nice error messages.",
            "keywords": [
                "assert",
                "check",
                "validate"
            ],
            "support": {
                "issues": "https://github.com/webmozart/assert/issues",
                "source": "https://github.com/webmozart/assert/tree/master"
            },
            "time": "2020-07-08T17:02:28+00:00"
        },
        {
            "name": "webmozart/path-util",
            "version": "2.3.0",
            "source": {
                "type": "git",
                "url": "https://github.com/webmozart/path-util.git",
                "reference": "d939f7edc24c9a1bb9c0dee5cb05d8e859490725"
            },
            "dist": {
                "type": "zip",
                "url": "https://api.github.com/repos/webmozart/path-util/zipball/d939f7edc24c9a1bb9c0dee5cb05d8e859490725",
                "reference": "d939f7edc24c9a1bb9c0dee5cb05d8e859490725",
                "shasum": ""
            },
            "require": {
                "php": ">=5.3.3",
                "webmozart/assert": "~1.0"
            },
            "require-dev": {
                "phpunit/phpunit": "^4.6",
                "sebastian/version": "^1.0.1"
            },
            "type": "library",
            "extra": {
                "branch-alias": {
                    "dev-master": "2.3-dev"
                }
            },
            "autoload": {
                "psr-4": {
                    "Webmozart\\PathUtil\\": "src/"
                }
            },
            "notification-url": "https://packagist.org/downloads/",
            "license": [
                "MIT"
            ],
            "authors": [
                {
                    "name": "Bernhard Schussek",
                    "email": "bschussek@gmail.com"
                }
            ],
            "description": "A robust cross-platform utility for normalizing, comparing and modifying file paths.",
            "support": {
                "issues": "https://github.com/webmozart/path-util/issues",
                "source": "https://github.com/webmozart/path-util/tree/2.3.0"
            },
            "time": "2015-12-17T08:42:14+00:00"
        }
    ],
    "aliases": [],
    "minimum-stability": "stable",
    "stability-flags": [],
    "prefer-stable": false,
    "prefer-lowest": false,
    "platform": [],
    "platform-dev": [],
    "plugin-api-version": "1.1.0"
}<|MERGE_RESOLUTION|>--- conflicted
+++ resolved
@@ -173,21 +173,12 @@
             "source": {
                 "type": "git",
                 "url": "https://github.com/ChristophWurst/nextcloud_composer.git",
-<<<<<<< HEAD
-                "reference": "245bf545b36a4519f96e33bed3e1e9a2673216de"
-            },
-            "dist": {
-                "type": "zip",
-                "url": "https://api.github.com/repos/ChristophWurst/nextcloud_composer/zipball/245bf545b36a4519f96e33bed3e1e9a2673216de",
-                "reference": "245bf545b36a4519f96e33bed3e1e9a2673216de",
-=======
                 "reference": "41e1476b4aed5bce7371895054049eca353729c5"
             },
             "dist": {
                 "type": "zip",
                 "url": "https://api.github.com/repos/ChristophWurst/nextcloud_composer/zipball/41e1476b4aed5bce7371895054049eca353729c5",
                 "reference": "41e1476b4aed5bce7371895054049eca353729c5",
->>>>>>> afc7fbfe
                 "shasum": ""
             },
             "require": {
@@ -213,11 +204,7 @@
                 }
             ],
             "description": "Composer package containing Nextcloud's public API (classes, interfaces)",
-<<<<<<< HEAD
-            "time": "2021-03-05T23:26:19+00:00"
-=======
             "time": "2021-03-01T08:42:25+00:00"
->>>>>>> afc7fbfe
         },
         {
             "name": "composer/package-versions-deprecated",
