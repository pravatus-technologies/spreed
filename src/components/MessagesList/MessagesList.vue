--- conflicted
+++ resolved
@@ -53,18 +53,12 @@
 		</template>
 		<transition name="fade">
 			<button v-show="!isScrolledToBottom"
-<<<<<<< HEAD
 				:aria-label="scrollTobottomAriaLabel"
 				class="scroll-to-bottom"
 				@click="scrollToBottom">
 				<ChevronDown decorative
 					:size="24"
 					fill-color="#fff" />
-=======
-				class="scroll-to-bottom"
-				@click="scrollToBottom">
-				<ChevronDown :size="24" fill-color="#fff" />
->>>>>>> 40410685
 			</button>
 		</transition>
 	</div>
@@ -219,13 +213,12 @@
 			return this.token + ':' + this.isParticipant + ':' + this.isInLobby
 		},
 
-<<<<<<< HEAD
 		scrollToBottomAriaLabel() {
 			return t('spreed', 'Scroll to bottom')
-=======
+		},
+
 		scroller() {
 			return document.querySelector('.scroller')
->>>>>>> 40410685
 		},
 	},
 
@@ -530,11 +523,7 @@
 
 		debounceHandleScroll: debounce(function() {
 			this.handleScroll()
-<<<<<<< HEAD
-		}, 100),
-=======
 		}, 200),
->>>>>>> 40410685
 		/**
 		 * When the div is scrolled, this method checks if it's been scrolled to the top
 		 * or to the bottom of the list bottom.
@@ -629,19 +618,11 @@
 	position: absolute;
 	width: 44px;
 	height: 44px;
-<<<<<<< HEAD
-	background-color: var(--color-primary-element-light);
-	opacity: 0.8 !important;
-	bottom: 76px;
-	right: 24px;
-	z-index: 2;
-	box-shadow: 0 0 4px var(--color-box-shadow);
-=======
+
 	background-color: var(--color-primary-element);
 	bottom: 76px;
 	right: 24px;
 	z-index: 2;
->>>>>>> 40410685
 	padding: 0;
 	margin: 0;
 	&:hover,
