--- conflicted
+++ resolved
@@ -112,11 +112,6 @@
 	top: 4px;
 	padding: 16px;
 	opacity: .5;
-}
-
-.editable-text-label input {
-	margin-top: 0 !important;
-	margin-bottom: 4px !important;
 }
 
 .icon-clippy.public-room {
@@ -903,9 +898,8 @@
 /**
  * Sidebar details view
  */
-
-<<<<<<< HEAD
-.detailCallInfoContainer {
+.detailCallInfoContainer,
+.authorRow {
 	.room-name {
 		display: inline-block;
 	}
@@ -914,11 +908,20 @@
 		padding: 9px 0;
 	}
 	.editable-text-label {
-		.edit-button {
-			display: none;
+		.label-wrapper {
+			display: flex;
+			align-items: center;
+			.edit-button {
+				margin-left: 5px;
+				display: none;
+			}
+			&:hover .edit-button {
+				display: block;
+			}
 		}
-		&:hover .edit-button {
-			display: block;
+		.input-wrapper {
+			display: flex;
+			align-items: center;
 		}
 	}
 	.share-link-options {
@@ -939,68 +942,6 @@
 	}
 }
 
-=======
-.detailCallInfoContainer .room-name {
-	display: inline-block;
-}
-
-.detailCallInfoContainer h3,
-.newCommentRow .guest-name p,
-.detailCallInfoContainer .guest-name p {
-	display: inline-block;
-}
-
-.newCommentRow .guest-name p,
-.detailCallInfoContainer .guest-name p {
-	padding: 9px 0;
-}
-
-.newCommentRow .editable-text-label .edit-button,
-.detailCallInfoContainer .editable-text-label .edit-button {
-	display: none;
-}
-
-.detailCallInfoContainer .clipboard-button,
-.detailCallInfoContainer .password-button,
-.newCommentRow .editable-text-label:hover .edit-button,
-.detailCallInfoContainer .editable-text-label:hover .edit-button {
-	display: inline-block;
-}
-
-.detailCallInfoContainer .clipboard-button .icon,
-.detailCallInfoContainer .password-button .icon,
-.newCommentRow .editable-text-label .edit-button .icon,
-.detailCallInfoContainer .editable-text-label .edit-button .icon {
-	cursor: pointer;
-	padding: 22px;
-	vertical-align: middle;
-	margin-left: -5px;
-	margin-top: -5px;
-}
-
-.newCommentRow .editable-text-label .input-wrapper,
-.detailCallInfoContainer .editable-text-label .input-wrapper,
-.detailCallInfoContainer .password-option {
-	position: relative;
-	display: inline-block;
-}
-
-.newCommentRow .editable-text-label input,
-.detailCallInfoContainer .editable-text-label input,
-.detailCallInfoContainer .password-input {
-	width: 100%;
-}
-
-.newCommentRow .editable-text-label .label {
-	margin-left: 5px;
-}
-
-.detailCallInfoContainer #link-checkbox+label {
-	display: inline-block;
-	padding: 12px 0;
-}
->>>>>>> 639995d9
-
 /**
  * Cascade parent element height to the chat view in the sidebar to limit the
  * vertical scroll bar only to the list of messages. Otherwise, the vertical
